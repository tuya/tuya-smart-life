--- conflicted
+++ resolved
@@ -43,14 +43,8 @@
   "integration_type": "hub",
   "iot_class": "cloud_push",
   "version": "0.1.0",
-<<<<<<< HEAD
   "requirements": [
-    "tuya-device-sharing-sdk==0.1.9",
+    "tuya-device-sharing-sdk==0.2.0",
     "pypng==0.20220715.0"
   ]
-=======
-  "requirements": ["tuya-device-sharing-sdk==0.2.0"]
->>>>>>> c93236b4
-
-
 }